"""pyIDR package."""
<<<<<<< HEAD
__version__ = '0.1.0'
=======
__version__ = '0.1.1'
>>>>>>> 61d27649
from pyidr._base import IDR, CorrespondenceProfile
__all__ = ["IDR", "CorrespondenceProfile"]<|MERGE_RESOLUTION|>--- conflicted
+++ resolved
@@ -1,8 +1,4 @@
 """pyIDR package."""
-<<<<<<< HEAD
-__version__ = '0.1.0'
-=======
 __version__ = '0.1.1'
->>>>>>> 61d27649
 from pyidr._base import IDR, CorrespondenceProfile
 __all__ = ["IDR", "CorrespondenceProfile"]